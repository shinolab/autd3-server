[package]
name = "simulator"
version = "27.0.0"
edition = "2021"
authors = ["shun suzuki <suzuki@hapis.k.u-tokyo.ac.jp>"]

license = "MIT"
description = "AUTD Simulator"
repository = "https://github.com/shinolab/autd3-server"
keywords = ["autd"]

[dependencies]
autd3 = { version = "27.0.0", features = ["async-trait"] }
autd3-driver = { version = "27.0.0", features = ["async-trait"] }
autd3-firmware-emulator = { version = "27.0.0", features = ["async-trait"] }
autd3-protobuf = { version = "27.0.0", features = ["lightweight"] }
autd3-link-simulator = { version = "27.0.0", features = ["async-trait"] }
bitflags = "2.3.1"
bytemuck = { version = "1.18.0", features = ["derive", "extern_crate_std", "min_const_generics"] }
camera_controllers = "0.34.0"
cgmath = "0.18.0"
clap = { version = "4.5.17", features = ["derive"] }
png = "0.17.8"
imgui = "0.12.0"
scarlet = "1.2.0"
<<<<<<< HEAD
serde_json = "1.0.127"
serde = { version = "1.0.210", features = ["derive"] }
=======
serde_json = "1.0.128"
serde = { version = "1.0.209", features = ["derive"] }
>>>>>>> 2c87975a
vulkano = "0.34.1"
vulkano-shaders = "0.34.0"
winit = "0.28.6"
crossbeam-channel = "0.5.8"
image = "0.25.2"
tokio = { version = "1.40.0", features = ["rt-multi-thread"] }
futures-util = "0.3.28"
tonic = "0.12.2"
anyhow = "1.0.89"
chrono = "0.4.38"
gltf = "1.4.1"
tracing-subscriber = "0.3.17"
tracing = "0.1.37"
tracing-core = "0.1.31"
strum = { version = "0.26.2", features = ["derive"] }
directories = "5.0.1"

[features]
default = []
use_meter = ["autd3-driver/use_meter"]
left_handed = ["autd3-driver/left_handed"]
enable_debug = []
unity = ["use_meter", "left_handed"]<|MERGE_RESOLUTION|>--- conflicted
+++ resolved
@@ -23,13 +23,8 @@
 png = "0.17.8"
 imgui = "0.12.0"
 scarlet = "1.2.0"
-<<<<<<< HEAD
-serde_json = "1.0.127"
 serde = { version = "1.0.210", features = ["derive"] }
-=======
 serde_json = "1.0.128"
-serde = { version = "1.0.209", features = ["derive"] }
->>>>>>> 2c87975a
 vulkano = "0.34.1"
 vulkano-shaders = "0.34.0"
 winit = "0.28.6"
