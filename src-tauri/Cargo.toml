[package]
name = "autd3-server"
version = "27.0.0-alpha.3"
description = "AUTD3 Server app"
authors = ["shun suzuki <suzuki@hapis.k.u-tokyo.ac.jp>"]
edition = "2021"
repository = "https://github.com/shinolab/autd3-server"
keywords = ["autd"]

license = "MIT"
default-run = "autd3-server"

rust-version = "1.60"

# See more keys and their definitions at https://doc.rust-lang.org/cargo/reference/manifest.html

[build-dependencies]
tauri-build = { version = "1.5.3", features = [] }

[dependencies]
serde_json = "1.0"
serde = { version = "1.0", features = ["derive"] }
<<<<<<< HEAD
tauri = { version = "1.6.1", features = ["window-all", "shell-sidecar", "dialog-all", "notification-all", "os-all", "path-all"] }
tokio = { version = "1.39.2", features = ["macros", "rt-multi-thread", "time", "process"] }
=======
tauri = { version = "1.7.1", features = ["window-all", "shell-sidecar", "dialog-all", "notification-all", "os-all", "path-all"] }
tokio = { version = "1.39.1", features = ["macros", "rt-multi-thread", "time", "process"] }
>>>>>>> 28d7053b
autd3-driver = { version = "27.0.0-alpha.3", features = ["serde"] }
autd3-link-soem = { version = "27.0.0-alpha.3", features = ["serde"] }

[target.'cfg(windows)'.dependencies]
libloading = "0.8.0"

[features]
# this feature is used for production builds or when `devPath` points to the filesystem and the built-in dev server is disabled.
# If you use cargo directly instead of tauri's cli you can use this feature flag to switch between tauri's `dev` and `build` modes.
# DO NOT REMOVE!!
custom-protocol = ["tauri/custom-protocol"]<|MERGE_RESOLUTION|>--- conflicted
+++ resolved
@@ -20,13 +20,8 @@
 [dependencies]
 serde_json = "1.0"
 serde = { version = "1.0", features = ["derive"] }
-<<<<<<< HEAD
-tauri = { version = "1.6.1", features = ["window-all", "shell-sidecar", "dialog-all", "notification-all", "os-all", "path-all"] }
 tokio = { version = "1.39.2", features = ["macros", "rt-multi-thread", "time", "process"] }
-=======
 tauri = { version = "1.7.1", features = ["window-all", "shell-sidecar", "dialog-all", "notification-all", "os-all", "path-all"] }
-tokio = { version = "1.39.1", features = ["macros", "rt-multi-thread", "time", "process"] }
->>>>>>> 28d7053b
 autd3-driver = { version = "27.0.0-alpha.3", features = ["serde"] }
 autd3-link-soem = { version = "27.0.0-alpha.3", features = ["serde"] }
 
