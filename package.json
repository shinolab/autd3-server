--- conflicted
+++ resolved
@@ -13,15 +13,9 @@
     "@tauri-apps/api": "^2.1.1",
     "@tauri-apps/plugin-dialog": "^2.0.1",
     "@tauri-apps/plugin-fs": "^2.0.1",
-<<<<<<< HEAD
-    "@tauri-apps/plugin-notification": "^2.0.0",
-    "@tauri-apps/plugin-os": "^2.2.0",
-    "@tauri-apps/plugin-shell": "^2.0.1",
-=======
     "@tauri-apps/plugin-notification": "^2.2.0",
     "@tauri-apps/plugin-os": "^2.0.0",
     "@tauri-apps/plugin-shell": "^2.2.0",
->>>>>>> 2f7f632f
     "svelte-tabs": "^1.1.0",
     "the-new-css-reset": "^1.11.3"
   },
