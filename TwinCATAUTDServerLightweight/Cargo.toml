--- conflicted
+++ resolved
@@ -11,13 +11,8 @@
 keywords = ["autd"]
 
 [dependencies]
-<<<<<<< HEAD
 clap = { version = "4.5.11", features = ["derive"] }
-tokio = { version = "1.34.0", features = ["macros", "rt-multi-thread"] }
-=======
-clap = { version = "4.3.0", features = ["derive"] }
 tokio = { version = "1.39.1", features = ["macros", "rt-multi-thread"] }
->>>>>>> 52f652d5
 autd3-protobuf = { version = "27.0.0-alpha.3", features = ["lightweight", "async-trait"] }
 autd3-link-twincat = { version = "27.0.0-alpha.3", features = ["async-trait"] }
 anyhow = "1.0.72"
